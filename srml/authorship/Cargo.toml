[package]
name = "srml-authorship"
version = "0.1.0"
description = "Block and Uncle Author tracking for the SRML"
authors = ["Parity Technologies <admin@parity.io>"]
edition = "2018"

[dependencies]
primitives = { package = "substrate-primitives",  path = "../../core/primitives", default-features = false }
codec = { package = "parity-scale-codec", version = "1.0.0", default-features = false, features = ["derive"] }
inherents = { package = "substrate-inherents", path = "../../core/inherents", default-features = false }
rstd = { package = "sr-std", path = "../../core/sr-std", default-features = false }
sr-primitives = { path = "../../core/sr-primitives", default-features = false }
support = { package = "srml-support", path = "../support", default-features = false }
system = { package = "srml-system", path = "../system", default-features = false }
runtime-io ={ package = "sr-io", path = "../../core/sr-io", default-features = false }
<<<<<<< HEAD
impl-trait-for-tuples = "0.1.0"
=======
impl-trait-for-tuples = "0.1.1"
>>>>>>> e8d8b0bc

[features]
default = ["std"]
std = [
	"codec/std",
	"primitives/std",
	"inherents/std",
	"sr-primitives/std",
	"rstd/std",
	"support/std",
	"system/std",
	"runtime-io/std",
]<|MERGE_RESOLUTION|>--- conflicted
+++ resolved
@@ -14,11 +14,7 @@
 support = { package = "srml-support", path = "../support", default-features = false }
 system = { package = "srml-system", path = "../system", default-features = false }
 runtime-io ={ package = "sr-io", path = "../../core/sr-io", default-features = false }
-<<<<<<< HEAD
-impl-trait-for-tuples = "0.1.0"
-=======
 impl-trait-for-tuples = "0.1.1"
->>>>>>> e8d8b0bc
 
 [features]
 default = ["std"]
