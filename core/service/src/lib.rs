// Copyright 2017-2019 Parity Technologies (UK) Ltd.
// This file is part of Substrate.

// Substrate is free software: you can redistribute it and/or modify
// it under the terms of the GNU General Public License as published by
// the Free Software Foundation, either version 3 of the License, or
// (at your option) any later version.

// Substrate is distributed in the hope that it will be useful,
// but WITHOUT ANY WARRANTY; without even the implied warranty of
// MERCHANTABILITY or FITNESS FOR A PARTICULAR PURPOSE.  See the
// GNU General Public License for more details.

// You should have received a copy of the GNU General Public License
// along with Substrate.  If not, see <http://www.gnu.org/licenses/>.

//! Substrate service. Starts a thread that spins up the network, client, and extrinsic pool.
//! Manages communication between them.

#![warn(missing_docs)]

mod chain_spec;
pub mod config;
#[macro_use]
pub mod chain_ops;
pub mod error;

use std::io;
use std::marker::PhantomData;
use std::net::SocketAddr;
use std::collections::HashMap;
use std::sync::atomic::{AtomicBool, Ordering};
use std::time::{Duration, Instant};
use serde::{Serialize, de::DeserializeOwned};
use futures::sync::mpsc;
use parking_lot::Mutex;

use client::{runtime_api::BlockT, Client};
use exit_future::Signal;
use futures::prelude::*;
use futures03::stream::{StreamExt as _, TryStreamExt as _};
use network::{NetworkService, NetworkState, specialization::NetworkSpecialization};
use log::{log, warn, debug, error, Level};
use codec::{Encode, Decode};
use primitives::{Blake2Hasher, H256};
use sr_primitives::BuildStorage;
use sr_primitives::generic::BlockId;
use sr_primitives::traits::NumberFor;

pub use self::error::Error;
pub use self::builder::{ServiceBuilder, ServiceBuilderExport, ServiceBuilderImport, ServiceBuilderRevert};
pub use config::{Configuration, Roles, PruningMode};
pub use chain_spec::{ChainSpec, Properties};
pub use transaction_pool::txpool::{
	self, Pool as TransactionPool, Options as TransactionPoolOptions, ChainApi, IntoPoolError
};
pub use client::FinalityNotifications;
pub use rpc::Metadata as RpcMetadata;
#[doc(hidden)]
pub use std::{ops::Deref, result::Result, sync::Arc};
#[doc(hidden)]
pub use network::{FinalityProofProvider, OnDemand, config::BoxFinalityProofRequestBuilder};
#[doc(hidden)]
pub use futures::future::Executor;

const DEFAULT_PROTOCOL_ID: &str = "sup";

/// Substrate service.
pub struct NewService<TCfg, TBl, TCl, TSc, TNetStatus, TNet, TTxPool, TOc> {
	client: Arc<TCl>,
	select_chain: Option<TSc>,
	network: Arc<TNet>,
	/// Sinks to propagate network status updates.
	network_status_sinks: Arc<Mutex<Vec<mpsc::UnboundedSender<(
		TNetStatus, NetworkState
	)>>>>,
	transaction_pool: Arc<TTxPool>,
	/// A future that resolves when the service has exited, this is useful to
	/// make sure any internally spawned futures stop when the service does.
	exit: exit_future::Exit,
	/// A signal that makes the exit future above resolve, fired on service drop.
	signal: Option<Signal>,
	/// Set to `true` when a spawned essential task has failed. The next time
	/// the service future is polled it should complete with an error.
	essential_failed: Arc<AtomicBool>,
	/// Sender for futures that must be spawned as background tasks.
	to_spawn_tx: mpsc::UnboundedSender<Box<dyn Future<Item = (), Error = ()> + Send>>,
	/// Receiver for futures that must be spawned as background tasks.
	to_spawn_rx: mpsc::UnboundedReceiver<Box<dyn Future<Item = (), Error = ()> + Send>>,
	/// List of futures to poll from `poll`.
	/// If spawning a background task is not possible, we instead push the task into this `Vec`.
	/// The elements must then be polled manually.
	to_poll: Vec<Box<dyn Future<Item = (), Error = ()> + Send>>,
	/// Configuration of this Service
	config: TCfg,
	rpc_handlers: rpc_servers::RpcHandler<rpc::Metadata>,
	_rpc: Box<dyn std::any::Any + Send + Sync>,
	_telemetry: Option<tel::Telemetry>,
	_telemetry_on_connect_sinks: Arc<Mutex<Vec<mpsc::UnboundedSender<()>>>>,
	_offchain_workers: Option<Arc<TOc>>,
	keystore: keystore::KeyStorePtr,
	marker: PhantomData<TBl>,
}

/// A set of traits for the runtime genesis config.
pub trait RuntimeGenesis: Serialize + DeserializeOwned + BuildStorage {}
impl<T: Serialize + DeserializeOwned + BuildStorage> RuntimeGenesis for T {}

/// Alias for a an implementation of `futures::future::Executor`.
pub type TaskExecutor = Arc<dyn Executor<Box<dyn Future<Item = (), Error = ()> + Send>> + Send + Sync>;

/// An handle for spawning tasks in the service.
#[derive(Clone)]
pub struct SpawnTaskHandle {
	sender: mpsc::UnboundedSender<Box<dyn Future<Item = (), Error = ()> + Send>>,
}

impl Executor<Box<dyn Future<Item = (), Error = ()> + Send>> for SpawnTaskHandle {
	fn execute(
		&self,
		future: Box<dyn Future<Item = (), Error = ()> + Send>
	) -> Result<(), futures::future::ExecuteError<Box<dyn Future<Item = (), Error = ()> + Send>>> {
		if let Err(err) = self.sender.unbounded_send(future) {
			let kind = futures::future::ExecuteErrorKind::Shutdown;
			Err(futures::future::ExecuteError::new(kind, err.into_inner()))
		} else {
			Ok(())
		}
	}
}

macro_rules! new_impl {
	(
		$block:ty,
		$config:ident,
		$build_components:expr,
		$maintain_transaction_pool:expr,
		$offchain_workers:expr,
		$start_rpc:expr,
	) => {{
		let (signal, exit) = exit_future::signal();

		// List of asynchronous tasks to spawn. We collect them, then spawn them all at once.
		let (to_spawn_tx, to_spawn_rx) =
			mpsc::unbounded::<Box<dyn Future<Item = (), Error = ()> + Send>>();

		// Create all the components.
		let (
			client,
			on_demand,
			keystore,
			select_chain,
			import_queue,
			finality_proof_request_builder,
			finality_proof_provider,
			network_protocol,
			transaction_pool,
			rpc_extensions
		) = $build_components(&mut $config)?;
		let import_queue = Box::new(import_queue);
		let chain_info = client.info().chain;

		let version = $config.full_version();
		info!("Highest known block at #{}", chain_info.best_number);
		telemetry!(
			SUBSTRATE_INFO;
			"node.start";
			"height" => chain_info.best_number.saturated_into::<u64>(),
			"best" => ?chain_info.best_hash
		);

		let transaction_pool_adapter = Arc::new(TransactionPoolAdapter {
			imports_external_transactions: !$config.roles.is_light(),
			pool: transaction_pool.clone(),
			client: client.clone(),
		});

		let protocol_id = {
			let protocol_id_full = match $config.chain_spec.protocol_id() {
				Some(pid) => pid,
				None => {
					warn!("Using default protocol ID {:?} because none is configured in the \
						chain specs", DEFAULT_PROTOCOL_ID
					);
					DEFAULT_PROTOCOL_ID
				}
			}.as_bytes();
			network::config::ProtocolId::from(protocol_id_full)
		};

		let network_params = network::config::Params {
			roles: $config.roles,
			network_config: $config.network.clone(),
			chain: client.clone(),
			finality_proof_provider,
			finality_proof_request_builder,
			on_demand,
			transaction_pool: transaction_pool_adapter.clone() as _,
			import_queue,
			protocol_id,
			specialization: network_protocol,
		};

		let has_bootnodes = !network_params.network_config.boot_nodes.is_empty();
		let network_mut = network::NetworkWorker::new(network_params)?;
		let network = network_mut.service().clone();
		let network_status_sinks = Arc::new(Mutex::new(Vec::new()));

		#[allow(deprecated)]
		let offchain_storage = client.backend().offchain_storage();
		let offchain_workers = match ($config.offchain_worker, offchain_storage) {
			(true, Some(db)) => {
				Some(Arc::new(offchain::OffchainWorkers::new(client.clone(), db)))
			},
			(true, None) => {
				log::warn!("Offchain workers disabled, due to lack of offchain storage support in backend.");
				None
			},
			_ => None,
		};

		{
			// block notifications
			let txpool = Arc::downgrade(&transaction_pool);
			let wclient = Arc::downgrade(&client);
			let offchain = offchain_workers.as_ref().map(Arc::downgrade);
			let to_spawn_tx_ = to_spawn_tx.clone();
			let network_state_info: Arc<dyn NetworkStateInfo + Send + Sync> = network.clone();
			let is_validator = $config.roles.is_authority();

			let events = client.import_notification_stream()
				.map(|v| Ok::<_, ()>(v)).compat()
				.for_each(move |notification| {
					let number = *notification.header.number();
					let txpool = txpool.upgrade();

					if let (Some(txpool), Some(client)) = (txpool.as_ref(), wclient.upgrade()) {
						$maintain_transaction_pool(
							&BlockId::hash(notification.hash),
							&*client,
							&*txpool,
						).map_err(|e| warn!("Pool error processing new block: {:?}", e))?;
					}

					let offchain = offchain.as_ref().and_then(|o| o.upgrade());
					if let (Some(txpool), Some(offchain)) = (txpool, offchain) {
						let future = $offchain_workers(
							&number,
							&offchain,
							&txpool,
							&network_state_info,
							is_validator,
						).map_err(|e| warn!("Offchain workers error processing new block: {:?}", e))?;
						let _ = to_spawn_tx_.unbounded_send(future);
					}

					Ok(())
				})
				.select(exit.clone())
				.then(|_| Ok(()));
			let _ = to_spawn_tx.unbounded_send(Box::new(events));
		}

		{
			// extrinsic notifications
			let network = Arc::downgrade(&network);
			let transaction_pool_ = transaction_pool.clone();
			let events = transaction_pool.import_notification_stream()
				.map(|v| Ok::<_, ()>(v)).compat()
				.for_each(move |_| {
					if let Some(network) = network.upgrade() {
						network.trigger_repropagate();
					}
					let status = transaction_pool_.status();
					telemetry!(SUBSTRATE_INFO; "txpool.import";
						"ready" => status.ready,
						"future" => status.future
					);
					Ok(())
				})
				.select(exit.clone())
				.then(|_| Ok(()));

			let _ = to_spawn_tx.unbounded_send(Box::new(events));
		}

		// Periodically notify the telemetry.
		let transaction_pool_ = transaction_pool.clone();
		let client_ = client.clone();
		let mut sys = System::new();
		let self_pid = get_current_pid().ok();
		let (netstat_tx, netstat_rx) = mpsc::unbounded::<(NetworkStatus<_>, NetworkState)>();
		network_status_sinks.lock().push(netstat_tx);
		let tel_task = netstat_rx.for_each(move |(net_status, network_state)| {
			let info = client_.info();
			let best_number = info.chain.best_number.saturated_into::<u64>();
			let best_hash = info.chain.best_hash;
			let num_peers = net_status.num_connected_peers;
			let txpool_status = transaction_pool_.status();
			let finalized_number: u64 = info.chain.finalized_number.saturated_into::<u64>();
			let bandwidth_download = net_status.average_download_per_sec;
			let bandwidth_upload = net_status.average_upload_per_sec;

			#[allow(deprecated)]
			let backend = (*client_).backend();
			let used_state_cache_size = match backend.used_state_cache_size(){
				Some(size) => size,
				None => 0,
			};

			// get cpu usage and memory usage of this process
			let (cpu_usage, memory) = if let Some(self_pid) = self_pid {
				if sys.refresh_process(self_pid) {
					let proc = sys.get_process(self_pid)
						.expect("Above refresh_process succeeds, this should be Some(), qed");
					(proc.cpu_usage(), proc.memory())
				} else { (0.0, 0) }
			} else { (0.0, 0) };

			telemetry!(
				SUBSTRATE_INFO;
				"system.interval";
				"network_state" => network_state,
				"peers" => num_peers,
				"height" => best_number,
				"best" => ?best_hash,
				"txcount" => txpool_status.ready,
				"cpu" => cpu_usage,
				"memory" => memory,
				"finalized_height" => finalized_number,
				"finalized_hash" => ?info.chain.finalized_hash,
				"bandwidth_download" => bandwidth_download,
				"bandwidth_upload" => bandwidth_upload,
				"used_state_cache_size" => used_state_cache_size,
			);

			Ok(())
		}).select(exit.clone()).then(|_| Ok(()));
		let _ = to_spawn_tx.unbounded_send(Box::new(tel_task));

		// RPC
		let (system_rpc_tx, system_rpc_rx) = futures03::channel::mpsc::unbounded();
		let gen_handler = || {
			let system_info = rpc::system::SystemInfo {
				chain_name: $config.chain_spec.name().into(),
				impl_name: $config.impl_name.into(),
				impl_version: $config.impl_version.into(),
				properties: $config.chain_spec.properties(),
			};
			$start_rpc(
				client.clone(),
				system_rpc_tx.clone(),
				system_info.clone(),
				Arc::new(SpawnTaskHandle { sender: to_spawn_tx.clone() }),
				transaction_pool.clone(),
				rpc_extensions.clone(),
				keystore.clone(),
			)
		};
		let rpc_handlers = gen_handler();
		let rpc = start_rpc_servers(&$config, gen_handler)?;

		let _ = to_spawn_tx.unbounded_send(Box::new(build_network_future(
			network_mut,
			client.clone(),
			network_status_sinks.clone(),
			system_rpc_rx,
			has_bootnodes
		)
			.map_err(|_| ())
			.select(exit.clone())
			.then(|_| Ok(()))));

		let telemetry_connection_sinks: Arc<Mutex<Vec<mpsc::UnboundedSender<()>>>> = Default::default();

		// Telemetry
		let telemetry = $config.telemetry_endpoints.clone().map(|endpoints| {
			let is_authority = $config.roles.is_authority();
			let network_id = network.local_peer_id().to_base58();
			let name = $config.name.clone();
			let impl_name = $config.impl_name.to_owned();
			let version = version.clone();
			let chain_name = $config.chain_spec.name().to_owned();
			let telemetry_connection_sinks_ = telemetry_connection_sinks.clone();
			let telemetry = tel::init_telemetry(tel::TelemetryConfig {
				endpoints,
				wasm_external_transport: $config.telemetry_external_transport.take(),
			});
			let future = telemetry.clone()
				.map(|ev| Ok::<_, ()>(ev))
				.compat()
				.for_each(move |event| {
					// Safe-guard in case we add more events in the future.
					let tel::TelemetryEvent::Connected = event;

					telemetry!(SUBSTRATE_INFO; "system.connected";
						"name" => name.clone(),
						"implementation" => impl_name.clone(),
						"version" => version.clone(),
						"config" => "",
						"chain" => chain_name.clone(),
						"authority" => is_authority,
						"network_id" => network_id.clone()
					);

					telemetry_connection_sinks_.lock().retain(|sink| {
						sink.unbounded_send(()).is_ok()
					});
					Ok(())
				});
			let _ = to_spawn_tx.unbounded_send(Box::new(future
				.select(exit.clone())
				.then(|_| Ok(()))));
			telemetry
		});

		Ok(NewService {
			client,
			network,
			network_status_sinks,
			select_chain,
			transaction_pool,
			exit,
			signal: Some(signal),
			essential_failed: Arc::new(AtomicBool::new(false)),
			to_spawn_tx,
			to_spawn_rx,
			to_poll: Vec::new(),
			$config,
			rpc_handlers,
			_rpc: rpc,
			_telemetry: telemetry,
			_offchain_workers: offchain_workers,
			_telemetry_on_connect_sinks: telemetry_connection_sinks.clone(),
			keystore,
			marker: PhantomData::<$block>,
		})
	}}
}

mod builder;

/// Abstraction over a Substrate service.
pub trait AbstractService: 'static + Future<Item = (), Error = Error> +
	Executor<Box<dyn Future<Item = (), Error = ()> + Send>> + Send {
	/// Type of block of this chain.
	type Block: BlockT<Hash = H256>;
	/// Backend storage for the client.
	type Backend: 'static + client::backend::Backend<Self::Block, Blake2Hasher>;
	/// How to execute calls towards the runtime.
	type CallExecutor: 'static + client::CallExecutor<Self::Block, Blake2Hasher> + Send + Sync + Clone;
	/// API that the runtime provides.
	type RuntimeApi: Send + Sync;
	/// Configuration struct of the service.
	type Config;
	/// Chain selection algorithm.
	type SelectChain: consensus_common::SelectChain<Self::Block>;
	/// API of the transaction pool.
	type TransactionPoolApi: ChainApi<Block = Self::Block>;
	/// Network specialization.
	type NetworkSpecialization: NetworkSpecialization<Self::Block>;

	/// Get event stream for telemetry connection established events.
	fn telemetry_on_connect_stream(&self) -> mpsc::UnboundedReceiver<()>;

	/// Returns the configuration passed on construction.
	fn config(&self) -> &Self::Config;

	/// Returns the configuration passed on construction.
	fn config_mut(&mut self) -> &mut Self::Config;

	/// return a shared instance of Telemetry (if enabled)
	fn telemetry(&self) -> Option<tel::Telemetry>;

	/// Spawns a task in the background that runs the future passed as parameter.
	fn spawn_task(&self, task: impl Future<Item = (), Error = ()> + Send + 'static);

	/// Spawns a task in the background that runs the future passed as
	/// parameter. The given task is considered essential, i.e. if it errors we
	/// trigger a service exit.
	fn spawn_essential_task(&self, task: impl Future<Item = (), Error = ()> + Send + 'static);

	/// Returns a handle for spawning tasks.
	fn spawn_task_handle(&self) -> SpawnTaskHandle;

	/// Returns the keystore that stores keys.
	fn keystore(&self) -> keystore::KeyStorePtr;

	/// Starts an RPC query.
	///
	/// The query is passed as a string and must be a JSON text similar to what an HTTP client
	/// would for example send.
	///
	/// Returns a `Future` that contains the optional response.
	///
	/// If the request subscribes you to events, the `Sender` in the `RpcSession` object is used to
	/// send back spontaneous events.
	fn rpc_query(&self, mem: &RpcSession, request: &str) -> Box<dyn Future<Item = Option<String>, Error = ()> + Send>;

	/// Get shared client instance.
	fn client(&self) -> Arc<client::Client<Self::Backend, Self::CallExecutor, Self::Block, Self::RuntimeApi>>;

	/// Get clone of select chain.
	fn select_chain(&self) -> Option<Self::SelectChain>;

	/// Get shared network instance.
	fn network(&self) -> Arc<NetworkService<Self::Block, Self::NetworkSpecialization, H256>>;

	/// Returns a receiver that periodically receives a status of the network.
	fn network_status(&self) -> mpsc::UnboundedReceiver<(NetworkStatus<Self::Block>, NetworkState)>;

	/// Get shared transaction pool instance.
	fn transaction_pool(&self) -> Arc<TransactionPool<Self::TransactionPoolApi>>;

	/// Get a handle to a future that will resolve on exit.
	fn on_exit(&self) -> ::exit_future::Exit;
}

impl<TCfg, TBl, TBackend, TExec, TRtApi, TSc, TNetSpec, TExPoolApi, TOc> AbstractService for
	NewService<TCfg, TBl, Client<TBackend, TExec, TBl, TRtApi>, TSc, NetworkStatus<TBl>,
		NetworkService<TBl, TNetSpec, H256>, TransactionPool<TExPoolApi>, TOc>
where TCfg: 'static + Send,
	TBl: BlockT<Hash = H256>,
	TBackend: 'static + client::backend::Backend<TBl, Blake2Hasher>,
	TExec: 'static + client::CallExecutor<TBl, Blake2Hasher> + Send + Sync + Clone,
	TRtApi: 'static + Send + Sync,
	TSc: consensus_common::SelectChain<TBl> + 'static + Clone + Send,
	TExPoolApi: 'static + ChainApi<Block = TBl>,
	TOc: 'static + Send + Sync,
	TNetSpec: NetworkSpecialization<TBl>,
{
	type Block = TBl;
	type Backend = TBackend;
	type CallExecutor = TExec;
	type RuntimeApi = TRtApi;
	type Config = TCfg;
	type SelectChain = TSc;
	type TransactionPoolApi = TExPoolApi;
	type NetworkSpecialization = TNetSpec;

	fn config(&self) -> &Self::Config {
		&self.config
	}

	fn config_mut(&mut self) -> &mut Self::Config {
		&mut self.config
	}

	fn telemetry_on_connect_stream(&self) -> mpsc::UnboundedReceiver<()> {
		let (sink, stream) = mpsc::unbounded();
		self._telemetry_on_connect_sinks.lock().push(sink);
		stream
	}

	fn telemetry(&self) -> Option<tel::Telemetry> {
		self._telemetry.as_ref().map(|t| t.clone())
	}

	fn keystore(&self) -> keystore::KeyStorePtr {
		self.keystore.clone()
	}

	fn spawn_task(&self, task: impl Future<Item = (), Error = ()> + Send + 'static) {
		let _ = self.to_spawn_tx.unbounded_send(Box::new(task));
	}

	fn spawn_essential_task(&self, task: impl Future<Item = (), Error = ()> + Send + 'static) {
		let essential_failed = self.essential_failed.clone();
		let essential_task = Box::new(task.map_err(move |_| {
			error!("Essential task failed. Shutting down service.");
			essential_failed.store(true, Ordering::Relaxed);
		}));

		let _ = self.to_spawn_tx.unbounded_send(essential_task);
	}

	fn spawn_task_handle(&self) -> SpawnTaskHandle {
		SpawnTaskHandle {
			sender: self.to_spawn_tx.clone(),
		}
	}

	fn rpc_query(&self, mem: &RpcSession, request: &str) -> Box<dyn Future<Item = Option<String>, Error = ()> + Send> {
		Box::new(self.rpc_handlers.handle_request(request, mem.metadata.clone()))
	}

	fn client(&self) -> Arc<client::Client<Self::Backend, Self::CallExecutor, Self::Block, Self::RuntimeApi>> {
		self.client.clone()
	}

	fn select_chain(&self) -> Option<Self::SelectChain> {
		self.select_chain.clone()
	}

	fn network(&self) -> Arc<NetworkService<Self::Block, Self::NetworkSpecialization, H256>> {
		self.network.clone()
	}

	fn network_status(&self) -> mpsc::UnboundedReceiver<(NetworkStatus<Self::Block>, NetworkState)> {
		let (sink, stream) = mpsc::unbounded();
		self.network_status_sinks.lock().push(sink);
		stream
	}

	fn transaction_pool(&self) -> Arc<TransactionPool<Self::TransactionPoolApi>> {
		self.transaction_pool.clone()
	}

	fn on_exit(&self) -> ::exit_future::Exit {
		self.exit.clone()
	}
}

impl<TCfg, TBl, TCl, TSc, TNetStatus, TNet, TTxPool, TOc> Future for
NewService<TCfg, TBl, TCl, TSc, TNetStatus, TNet, TTxPool, TOc> {
	type Item = ();
	type Error = Error;

	fn poll(&mut self) -> Poll<Self::Item, Self::Error> {
		if self.essential_failed.load(Ordering::Relaxed) {
			return Err(Error::Other("Essential task failed.".into()));
		}

		while let Ok(Async::Ready(Some(task_to_spawn))) = self.to_spawn_rx.poll() {
			let executor = tokio_executor::DefaultExecutor::current();
			if let Err(err) = executor.execute(task_to_spawn) {
				debug!(
					target: "service",
					"Failed to spawn background task: {:?}; falling back to manual polling",
					err
				);
				self.to_poll.push(err.into_future());
			}
		}

		// Polling all the `to_poll` futures.
		while let Some(pos) = self.to_poll.iter_mut().position(|t| t.poll().map(|t| t.is_ready()).unwrap_or(true)) {
			self.to_poll.remove(pos);
		}

		// The service future never ends.
		Ok(Async::NotReady)
	}
}

impl<TCfg, TBl, TCl, TSc, TNetStatus, TNet, TTxPool, TOc> Executor<Box<dyn Future<Item = (), Error = ()> + Send>> for
NewService<TCfg, TBl, TCl, TSc, TNetStatus, TNet, TTxPool, TOc> {
	fn execute(
		&self,
		future: Box<dyn Future<Item = (), Error = ()> + Send>
	) -> Result<(), futures::future::ExecuteError<Box<dyn Future<Item = (), Error = ()> + Send>>> {
		if let Err(err) = self.to_spawn_tx.unbounded_send(future) {
			let kind = futures::future::ExecuteErrorKind::Shutdown;
			Err(futures::future::ExecuteError::new(kind, err.into_inner()))
		} else {
			Ok(())
		}
	}
}

/// Builds a never-ending future that continuously polls the network.
///
/// The `status_sink` contain a list of senders to send a periodic network status to.
fn build_network_future<
	B: BlockT,
	C: client::BlockchainEvents<B>,
	S: network::specialization::NetworkSpecialization<B>,
	H: network::ExHashT
> (
	mut network: network::NetworkWorker<B, S, H>,
	client: Arc<C>,
	status_sinks: Arc<Mutex<Vec<mpsc::UnboundedSender<(NetworkStatus<B>, NetworkState)>>>>,
	rpc_rx: futures03::channel::mpsc::UnboundedReceiver<rpc::system::Request<B>>,
	should_have_peers: bool,
) -> impl Future<Item = (), Error = ()> {
	// Compatibility shim while we're transitionning to stable Futures.
	// See https://github.com/paritytech/substrate/issues/3099
	let mut rpc_rx = futures03::compat::Compat::new(rpc_rx.map(|v| Ok::<_, ()>(v)));

	// Interval at which we send status updates on the status stream.
	const STATUS_INTERVAL: Duration = Duration::from_millis(5000);
	let mut status_interval = tokio_timer::Interval::new_interval(STATUS_INTERVAL);

	let mut imported_blocks_stream = client.import_notification_stream().fuse()
		.map(|v| Ok::<_, ()>(v)).compat();
	let mut finality_notification_stream = client.finality_notification_stream().fuse()
		.map(|v| Ok::<_, ()>(v)).compat();

	futures::future::poll_fn(move || {
		let before_polling = Instant::now();

		// We poll `imported_blocks_stream`.
		while let Ok(Async::Ready(Some(notification))) = imported_blocks_stream.poll() {
			network.on_block_imported(notification.hash, notification.header);
		}

		// We poll `finality_notification_stream`, but we only take the last event.
		let mut last = None;
		while let Ok(Async::Ready(Some(item))) = finality_notification_stream.poll() {
			last = Some(item);
		}
		if let Some(notification) = last {
			network.on_block_finalized(notification.hash, notification.header);
		}

		// Poll the RPC requests and answer them.
		while let Ok(Async::Ready(Some(request))) = rpc_rx.poll() {
			match request {
				rpc::system::Request::Health(sender) => {
					let _ = sender.send(rpc::system::Health {
						peers: network.peers_debug_info().len(),
						is_syncing: network.service().is_major_syncing(),
						should_have_peers,
					});
				},
				rpc::system::Request::Peers(sender) => {
					let _ = sender.send(network.peers_debug_info().into_iter().map(|(peer_id, p)|
						rpc::system::PeerInfo {
							peer_id: peer_id.to_base58(),
							roles: format!("{:?}", p.roles),
							protocol_version: p.protocol_version,
							best_hash: p.best_hash,
							best_number: p.best_number,
						}
					).collect());
				}
				rpc::system::Request::NetworkState(sender) => {
					let _ = sender.send(network.network_state());
				}
			};
		}

		// Interval report for the external API.
		while let Ok(Async::Ready(_)) = status_interval.poll() {
			let status = NetworkStatus {
				sync_state: network.sync_state(),
				best_seen_block: network.best_seen_block(),
				num_sync_peers: network.num_sync_peers(),
				num_connected_peers: network.num_connected_peers(),
				num_active_peers: network.num_active_peers(),
				average_download_per_sec: network.average_download_per_sec(),
				average_upload_per_sec: network.average_upload_per_sec(),
			};
			let state = network.network_state();

			status_sinks.lock().retain(|sink| sink.unbounded_send((status.clone(), state.clone())).is_ok());
		}

		// Main network polling.
		match network.poll() {
			Ok(Async::NotReady) => {}
			Err(err) => warn!(target: "service", "Error in network: {:?}", err),
			Ok(Async::Ready(())) => warn!(target: "service", "Network service finished"),
		}

		// Now some diagnostic for performances.
		let polling_dur = before_polling.elapsed();
		log!(
			target: "service",
			if polling_dur >= Duration::from_millis(50) { Level::Debug } else { Level::Trace },
			"Polling the network future took {:?}",
			polling_dur
		);

		Ok(Async::NotReady)
	})
}

/// Overview status of the network.
#[derive(Clone)]
pub struct NetworkStatus<B: BlockT> {
	/// Current global sync state.
	pub sync_state: network::SyncState,
	/// Target sync block number.
	pub best_seen_block: Option<NumberFor<B>>,
	/// Number of peers participating in syncing.
	pub num_sync_peers: u32,
	/// Total number of connected peers
	pub num_connected_peers: usize,
	/// Total number of active peers.
	pub num_active_peers: usize,
	/// Downloaded bytes per second averaged over the past few seconds.
	pub average_download_per_sec: u64,
	/// Uploaded bytes per second averaged over the past few seconds.
	pub average_upload_per_sec: u64,
}

impl<TCfg, TBl, TCl, TSc, TNetStatus, TNet, TTxPool, TOc> Drop for
NewService<TCfg, TBl, TCl, TSc, TNetStatus, TNet, TTxPool, TOc> {
	fn drop(&mut self) {
		debug!(target: "service", "Substrate service shutdown");
		if let Some(signal) = self.signal.take() {
			signal.fire();
		}
	}
}

/// Starts RPC servers that run in their own thread, and returns an opaque object that keeps them alive.
#[cfg(not(target_os = "unknown"))]
fn start_rpc_servers<C, G, H: FnMut() -> rpc_servers::RpcHandler<rpc::Metadata>>(
	config: &Configuration<C, G>,
	mut gen_handler: H
) -> Result<Box<dyn std::any::Any + Send + Sync>, error::Error> {
	fn maybe_start_server<T, F>(address: Option<SocketAddr>, mut start: F) -> Result<Option<T>, io::Error>
		where F: FnMut(&SocketAddr) -> Result<T, io::Error>,
	{
		Ok(match address {
			Some(mut address) => Some(start(&address)
				.or_else(|e| match e.kind() {
					io::ErrorKind::AddrInUse |
					io::ErrorKind::PermissionDenied => {
						warn!("Unable to bind server to {}. Trying random port.", address);
						address.set_port(0);
						start(&address)
					},
					_ => Err(e),
				})?),
			None => None,
		})
	}

	Ok(Box::new((
		maybe_start_server(
			config.rpc_http,
			|address| rpc_servers::start_http(address, config.rpc_cors.as_ref(), gen_handler()),
		)?,
		maybe_start_server(
			config.rpc_ws,
			|address| rpc_servers::start_ws(
				address,
				config.rpc_ws_max_connections,
				config.rpc_cors.as_ref(),
				gen_handler(),
			),
		)?.map(Mutex::new),
	)))
}

/// Starts RPC servers that run in their own thread, and returns an opaque object that keeps them alive.
#[cfg(target_os = "unknown")]
fn start_rpc_servers<C, G, H: FnMut() -> components::RpcHandler>(
	_: &Configuration<C, G>,
	_: H
) -> Result<Box<std::any::Any + Send + Sync>, error::Error> {
	Ok(Box::new(()))
}

/// An RPC session. Used to perform in-memory RPC queries (ie. RPC queries that don't go through
/// the HTTP or WebSockets server).
pub struct RpcSession {
	metadata: rpc::Metadata,
}

impl RpcSession {
	/// Creates an RPC session.
	///
	/// The `sender` is stored inside the `RpcSession` and is used to communicate spontaneous JSON
	/// messages.
	///
	/// The `RpcSession` must be kept alive in order to receive messages on the sender.
	pub fn new(sender: mpsc::Sender<String>) -> RpcSession {
		RpcSession {
			metadata: sender.into(),
		}
	}
}

/// Transaction pool adapter.
pub struct TransactionPoolAdapter<C, P> {
	imports_external_transactions: bool,
	pool: Arc<P>,
	client: Arc<C>,
}

/// Get transactions for propagation.
///
/// Function extracted to simplify the test and prevent creating `ServiceFactory`.
fn transactions_to_propagate<PoolApi, B, H, E>(pool: &TransactionPool<PoolApi>)
	-> Vec<(H, B::Extrinsic)>
where
	PoolApi: ChainApi<Block=B, Hash=H, Error=E>,
	B: BlockT,
	H: std::hash::Hash + Eq + sr_primitives::traits::Member + serde::Serialize,
	E: txpool::error::IntoPoolError + From<txpool::error::Error>,
{
	pool.ready()
		.filter(|t| t.is_propagateable())
		.map(|t| {
			let hash = t.hash.clone();
			let ex: B::Extrinsic = t.data.clone();
			(hash, ex)
		})
		.collect()
}

impl<B, H, C, PoolApi, E> network::TransactionPool<H, B> for
	TransactionPoolAdapter<C, TransactionPool<PoolApi>>
where
	C: network::ClientHandle<B> + Send + Sync,
	PoolApi: ChainApi<Block=B, Hash=H, Error=E>,
	B: BlockT,
	H: std::hash::Hash + Eq + sr_primitives::traits::Member + serde::Serialize,
	E: txpool::error::IntoPoolError + From<txpool::error::Error>,
{
	fn transactions(&self) -> Vec<(H, <B as BlockT>::Extrinsic)> {
		transactions_to_propagate(&self.pool)
	}

	fn import(&self, transaction: &<B as BlockT>::Extrinsic) -> Option<H> {
		if !self.imports_external_transactions {
			debug!("Transaction rejected");
			return None;
		}

		let encoded = transaction.encode();
		match Decode::decode(&mut &encoded[..]) {
			Ok(uxt) => {
				let best_block_id = BlockId::hash(self.client.info().chain.best_hash);
				match self.pool.submit_one(&best_block_id, uxt) {
					Ok(hash) => Some(hash),
					Err(e) => match e.into_pool_error() {
						Ok(txpool::error::Error::AlreadyImported(hash)) => {
							hash.downcast::<H>().ok()
								.map(|x| x.as_ref().clone())
						},
						Ok(e) => {
							debug!("Error adding transaction to the pool: {:?}", e);
							None
						},
						Err(e) => {
							debug!("Error converting pool error: {:?}", e);
							None
						},
					}
				}
			}
			Err(e) => {
				debug!("Error decoding transaction {}", e);
				None
			}
		}
	}

	fn on_broadcasted(&self, propagations: HashMap<H, Vec<String>>) {
		self.pool.on_broadcasted(propagations)
	}
}

<<<<<<< HEAD
/// Constructs a service factory with the given name that implements the `ServiceFactory` trait.
/// The required parameters are required to be given in the exact order. Some parameters are followed
/// by `{}` blocks. These blocks are required and used to initialize the given parameter.
/// In these block it is required to write a closure that takes the same number of arguments,
/// the corresponding function in the `ServiceFactory` trait provides.
///
/// # Example
///
/// ```
/// # use substrate_service::{
/// # 	construct_service_factory, Service, FullBackend, FullExecutor, LightBackend, LightExecutor,
/// # 	FullComponents, LightComponents, FactoryFullConfiguration, FullClient
/// # };
/// # use transaction_pool::{self, txpool::{Pool as TransactionPool}};
/// # use network::{config::DummyFinalityProofRequestBuilder, construct_simple_protocol};
/// # use client::{self, LongestChain, well_known_cache_keys::Id as CacheKeyId};
/// # use consensus_common::import_queue::{BasicQueue, Verifier};
/// # use consensus_common::{BlockOrigin, BlockImportParams};
/// # use node_runtime::{GenesisConfig, RuntimeApi};
/// # use std::sync::Arc;
/// # use node_primitives::Block;
/// # use babe_primitives::AuthorityPair as BabePair;
/// # use grandpa_primitives::AuthorityPair as GrandpaPair;
/// # use sr_primitives::Justification;
/// # use sr_primitives::traits::Block as BlockT;
/// # use grandpa;
/// # construct_simple_protocol! {
/// # 	pub struct NodeProtocol where Block = Block { }
/// # }
/// # struct MyVerifier;
/// # impl<B: BlockT> Verifier<B> for MyVerifier {
/// # 	fn verify(
/// # 		&mut self,
/// # 		origin: BlockOrigin,
/// # 		header: B::Header,
/// # 		justification: Option<Justification>,
/// # 		body: Option<Vec<B::Extrinsic>>,
/// # 	) -> Result<(BlockImportParams<B>, Option<Vec<(CacheKeyId, Vec<u8>)>>), String> {
/// # 		unimplemented!();
/// # 	}
/// # }
/// type FullChainApi<T> = transaction_pool::ChainApi<
/// 	client::Client<FullBackend<T>, FullExecutor<T>, Block, RuntimeApi>, Block>;
/// type LightChainApi<T> = transaction_pool::ChainApi<
/// 	client::Client<LightBackend<T>, LightExecutor<T>, Block, RuntimeApi>, Block>;
///
/// construct_service_factory! {
/// 	struct Factory {
/// 		// Declare the block type
/// 		Block = Block,
/// 		RuntimeApi = RuntimeApi,
/// 		// Declare the network protocol and give an initializer.
/// 		NetworkProtocol = NodeProtocol { |config| Ok(NodeProtocol::new()) },
/// 		RuntimeDispatch = node_executor::Executor,
/// 		FullTransactionPoolApi = FullChainApi<Self>
/// 			{ |config, client| Ok(TransactionPool::new(config, transaction_pool::ChainApi::new(client))) },
/// 		LightTransactionPoolApi = LightChainApi<Self>
/// 			{ |config, client| Ok(TransactionPool::new(config, transaction_pool::ChainApi::new(client))) },
/// 		Genesis = GenesisConfig,
/// 		Configuration = (),
/// 		FullService = FullComponents<Self>
/// 			{ |config| <FullComponents<Factory>>::new(config) },
/// 		// Setup as Consensus Authority (if the role and key are given)
/// 		AuthoritySetup = {
/// 			|service: Self::FullService| {
/// 				Ok(service)
/// 			}},
/// 		LightService = LightComponents<Self>
/// 			{ |config| <LightComponents<Factory>>::new(config) },
/// 		FullImportQueue = BasicQueue<Block>
/// 			{ |_, client, _, _| Ok(BasicQueue::new(MyVerifier, Box::new(client), None, None)) },
/// 		LightImportQueue = BasicQueue<Block>
/// 			{ |_, client| {
/// 				let fprb = Box::new(DummyFinalityProofRequestBuilder::default()) as Box<_>;
/// 				Ok((BasicQueue::new(MyVerifier, Box::new(client), None, None), fprb))
/// 			}},
/// 		SelectChain = LongestChain<FullBackend<Self>, Self::Block>
/// 			{ |config: &FactoryFullConfiguration<Self>, client: Arc<FullClient<Self>>| {
/// 				#[allow(deprecated)]
/// 				Ok(LongestChain::new(client.backend().clone()))
/// 			}},
/// 		FinalityProofProvider = { |client: Arc<FullClient<Self>>| {
/// 				Ok(Some(Arc::new(grandpa::FinalityProofProvider::new(client.clone(), client)) as _))
/// 			}},
/// 	}
/// }
/// ```
#[macro_export]
macro_rules! construct_service_factory {
	(
		$(#[$attr:meta])*
		struct $name:ident {
			Block = $block:ty,
			RuntimeApi = $runtime_api:ty,
			NetworkProtocol = $protocol:ty { $( $protocol_init:tt )* },
			RuntimeDispatch = $dispatch:ty,
			FullTransactionPoolApi = $full_transaction:ty { $( $full_transaction_init:tt )* },
			LightTransactionPoolApi = $light_transaction:ty { $( $light_transaction_init:tt )* },
			Genesis = $genesis:ty,
			Configuration = $config:ty,
			FullService = $full_service:ty { $( $full_service_init:tt )* },
			AuthoritySetup = { $( $authority_setup:tt )* },
			LightService = $light_service:ty { $( $light_service_init:tt )* },
			FullImportQueue = $full_import_queue:ty
				{ $( $full_import_queue_init:tt )* },
			LightImportQueue = $light_import_queue:ty
				{ $( $light_import_queue_init:tt )* },
			SelectChain = $select_chain:ty
				{ $( $select_chain_init:tt )* },
			FinalityProofProvider = { $( $finality_proof_provider_init:tt )* },
		}
	) => {
		$( #[$attr] )*
		pub struct $name {}

		#[allow(unused_variables)]
		impl $crate::ServiceFactory for $name {
			type Block = $block;
			type RuntimeApi = $runtime_api;
			type NetworkProtocol = $protocol;
			type RuntimeDispatch = $dispatch;
			type FullTransactionPoolApi = $full_transaction;
			type LightTransactionPoolApi = $light_transaction;
			type Genesis = $genesis;
			type Configuration = $config;
			type FullService = $full_service;
			type LightService = $light_service;
			type FullImportQueue = $full_import_queue;
			type LightImportQueue = $light_import_queue;
			type SelectChain = $select_chain;

			fn build_full_transaction_pool(
				config: $crate::TransactionPoolOptions,
				client: $crate::Arc<$crate::FullClient<Self>>
			) -> $crate::Result<$crate::TransactionPool<Self::FullTransactionPoolApi>, $crate::Error>
			{
				( $( $full_transaction_init )* ) (config, client)
			}

			fn build_light_transaction_pool(
				config: $crate::TransactionPoolOptions,
				client: $crate::Arc<$crate::LightClient<Self>>
			) -> $crate::Result<$crate::TransactionPool<Self::LightTransactionPoolApi>, $crate::Error>
			{
				( $( $light_transaction_init )* ) (config, client)
			}

			fn build_network_protocol(config: &$crate::FactoryFullConfiguration<Self>)
				-> $crate::Result<Self::NetworkProtocol, $crate::Error>
			{
				( $( $protocol_init )* ) (config)
			}

			fn build_select_chain(
				config: &mut $crate::FactoryFullConfiguration<Self>,
				client: Arc<$crate::FullClient<Self>>
			) -> $crate::Result<Self::SelectChain, $crate::Error> {
				( $( $select_chain_init )* ) (config, client)
			}

			fn build_full_import_queue(
				config: &mut $crate::FactoryFullConfiguration<Self>,
				client: $crate::Arc<$crate::FullClient<Self>>,
				select_chain: Self::SelectChain,
				transaction_pool: Option<Arc<$crate::TransactionPool<Self::FullTransactionPoolApi>>>,
			) -> $crate::Result<Self::FullImportQueue, $crate::Error> {
				( $( $full_import_queue_init )* ) (config, client, select_chain, transaction_pool)
			}

			fn build_light_import_queue(
				config: &mut FactoryFullConfiguration<Self>,
				client: Arc<$crate::LightClient<Self>>,
			) -> Result<(Self::LightImportQueue, $crate::BoxFinalityProofRequestBuilder<$block>), $crate::Error> {
				( $( $light_import_queue_init )* ) (config, client)
			}

			fn build_finality_proof_provider(
				client: Arc<$crate::FullClient<Self>>
			) -> Result<Option<Arc<$crate::FinalityProofProvider<Self::Block>>>, $crate::Error> {
				( $( $finality_proof_provider_init )* ) (client)
			}

			fn new_light(
				config: $crate::FactoryFullConfiguration<Self>
			) -> $crate::Result<Self::LightService, $crate::Error>
			{
				( $( $light_service_init )* ) (config)
			}

			fn new_full(
				config: $crate::FactoryFullConfiguration<Self>
			) -> Result<Self::FullService, $crate::Error>
			{
				( $( $full_service_init )* ) (config).and_then(|service| {
					($( $authority_setup )*)(service)
				})
			}
		}
	}
}

=======
>>>>>>> 7e504ff5
#[cfg(test)]
mod tests {
	use super::*;
	use consensus_common::SelectChain;
	use sr_primitives::traits::BlindCheckable;
	use substrate_test_runtime_client::{prelude::*, runtime::{Extrinsic, Transfer}};

	#[test]
	fn should_not_propagate_transactions_that_are_marked_as_such() {
		// given
		let (client, longest_chain) = TestClientBuilder::new().build_with_longest_chain();
		let client = Arc::new(client);
		let pool = Arc::new(TransactionPool::new(
			Default::default(),
			transaction_pool::ChainApi::new(client.clone())
		));
		let best = longest_chain.best_chain().unwrap();
		let transaction = Transfer {
			amount: 5,
			nonce: 0,
			from: AccountKeyring::Alice.into(),
			to: Default::default(),
		}.into_signed_tx();
		pool.submit_one(&BlockId::hash(best.hash()), transaction.clone()).unwrap();
		pool.submit_one(&BlockId::hash(best.hash()), Extrinsic::IncludeData(vec![1])).unwrap();
		assert_eq!(pool.status().ready, 2);

		// when
		let transactions = transactions_to_propagate(&pool);

		// then
		assert_eq!(transactions.len(), 1);
		assert!(transactions[0].1.clone().check().is_ok());
		// this should not panic
		let _ = transactions[0].1.transfer();
	}
}<|MERGE_RESOLUTION|>--- conflicted
+++ resolved
@@ -946,210 +946,6 @@
 	}
 }
 
-<<<<<<< HEAD
-/// Constructs a service factory with the given name that implements the `ServiceFactory` trait.
-/// The required parameters are required to be given in the exact order. Some parameters are followed
-/// by `{}` blocks. These blocks are required and used to initialize the given parameter.
-/// In these block it is required to write a closure that takes the same number of arguments,
-/// the corresponding function in the `ServiceFactory` trait provides.
-///
-/// # Example
-///
-/// ```
-/// # use substrate_service::{
-/// # 	construct_service_factory, Service, FullBackend, FullExecutor, LightBackend, LightExecutor,
-/// # 	FullComponents, LightComponents, FactoryFullConfiguration, FullClient
-/// # };
-/// # use transaction_pool::{self, txpool::{Pool as TransactionPool}};
-/// # use network::{config::DummyFinalityProofRequestBuilder, construct_simple_protocol};
-/// # use client::{self, LongestChain, well_known_cache_keys::Id as CacheKeyId};
-/// # use consensus_common::import_queue::{BasicQueue, Verifier};
-/// # use consensus_common::{BlockOrigin, BlockImportParams};
-/// # use node_runtime::{GenesisConfig, RuntimeApi};
-/// # use std::sync::Arc;
-/// # use node_primitives::Block;
-/// # use babe_primitives::AuthorityPair as BabePair;
-/// # use grandpa_primitives::AuthorityPair as GrandpaPair;
-/// # use sr_primitives::Justification;
-/// # use sr_primitives::traits::Block as BlockT;
-/// # use grandpa;
-/// # construct_simple_protocol! {
-/// # 	pub struct NodeProtocol where Block = Block { }
-/// # }
-/// # struct MyVerifier;
-/// # impl<B: BlockT> Verifier<B> for MyVerifier {
-/// # 	fn verify(
-/// # 		&mut self,
-/// # 		origin: BlockOrigin,
-/// # 		header: B::Header,
-/// # 		justification: Option<Justification>,
-/// # 		body: Option<Vec<B::Extrinsic>>,
-/// # 	) -> Result<(BlockImportParams<B>, Option<Vec<(CacheKeyId, Vec<u8>)>>), String> {
-/// # 		unimplemented!();
-/// # 	}
-/// # }
-/// type FullChainApi<T> = transaction_pool::ChainApi<
-/// 	client::Client<FullBackend<T>, FullExecutor<T>, Block, RuntimeApi>, Block>;
-/// type LightChainApi<T> = transaction_pool::ChainApi<
-/// 	client::Client<LightBackend<T>, LightExecutor<T>, Block, RuntimeApi>, Block>;
-///
-/// construct_service_factory! {
-/// 	struct Factory {
-/// 		// Declare the block type
-/// 		Block = Block,
-/// 		RuntimeApi = RuntimeApi,
-/// 		// Declare the network protocol and give an initializer.
-/// 		NetworkProtocol = NodeProtocol { |config| Ok(NodeProtocol::new()) },
-/// 		RuntimeDispatch = node_executor::Executor,
-/// 		FullTransactionPoolApi = FullChainApi<Self>
-/// 			{ |config, client| Ok(TransactionPool::new(config, transaction_pool::ChainApi::new(client))) },
-/// 		LightTransactionPoolApi = LightChainApi<Self>
-/// 			{ |config, client| Ok(TransactionPool::new(config, transaction_pool::ChainApi::new(client))) },
-/// 		Genesis = GenesisConfig,
-/// 		Configuration = (),
-/// 		FullService = FullComponents<Self>
-/// 			{ |config| <FullComponents<Factory>>::new(config) },
-/// 		// Setup as Consensus Authority (if the role and key are given)
-/// 		AuthoritySetup = {
-/// 			|service: Self::FullService| {
-/// 				Ok(service)
-/// 			}},
-/// 		LightService = LightComponents<Self>
-/// 			{ |config| <LightComponents<Factory>>::new(config) },
-/// 		FullImportQueue = BasicQueue<Block>
-/// 			{ |_, client, _, _| Ok(BasicQueue::new(MyVerifier, Box::new(client), None, None)) },
-/// 		LightImportQueue = BasicQueue<Block>
-/// 			{ |_, client| {
-/// 				let fprb = Box::new(DummyFinalityProofRequestBuilder::default()) as Box<_>;
-/// 				Ok((BasicQueue::new(MyVerifier, Box::new(client), None, None), fprb))
-/// 			}},
-/// 		SelectChain = LongestChain<FullBackend<Self>, Self::Block>
-/// 			{ |config: &FactoryFullConfiguration<Self>, client: Arc<FullClient<Self>>| {
-/// 				#[allow(deprecated)]
-/// 				Ok(LongestChain::new(client.backend().clone()))
-/// 			}},
-/// 		FinalityProofProvider = { |client: Arc<FullClient<Self>>| {
-/// 				Ok(Some(Arc::new(grandpa::FinalityProofProvider::new(client.clone(), client)) as _))
-/// 			}},
-/// 	}
-/// }
-/// ```
-#[macro_export]
-macro_rules! construct_service_factory {
-	(
-		$(#[$attr:meta])*
-		struct $name:ident {
-			Block = $block:ty,
-			RuntimeApi = $runtime_api:ty,
-			NetworkProtocol = $protocol:ty { $( $protocol_init:tt )* },
-			RuntimeDispatch = $dispatch:ty,
-			FullTransactionPoolApi = $full_transaction:ty { $( $full_transaction_init:tt )* },
-			LightTransactionPoolApi = $light_transaction:ty { $( $light_transaction_init:tt )* },
-			Genesis = $genesis:ty,
-			Configuration = $config:ty,
-			FullService = $full_service:ty { $( $full_service_init:tt )* },
-			AuthoritySetup = { $( $authority_setup:tt )* },
-			LightService = $light_service:ty { $( $light_service_init:tt )* },
-			FullImportQueue = $full_import_queue:ty
-				{ $( $full_import_queue_init:tt )* },
-			LightImportQueue = $light_import_queue:ty
-				{ $( $light_import_queue_init:tt )* },
-			SelectChain = $select_chain:ty
-				{ $( $select_chain_init:tt )* },
-			FinalityProofProvider = { $( $finality_proof_provider_init:tt )* },
-		}
-	) => {
-		$( #[$attr] )*
-		pub struct $name {}
-
-		#[allow(unused_variables)]
-		impl $crate::ServiceFactory for $name {
-			type Block = $block;
-			type RuntimeApi = $runtime_api;
-			type NetworkProtocol = $protocol;
-			type RuntimeDispatch = $dispatch;
-			type FullTransactionPoolApi = $full_transaction;
-			type LightTransactionPoolApi = $light_transaction;
-			type Genesis = $genesis;
-			type Configuration = $config;
-			type FullService = $full_service;
-			type LightService = $light_service;
-			type FullImportQueue = $full_import_queue;
-			type LightImportQueue = $light_import_queue;
-			type SelectChain = $select_chain;
-
-			fn build_full_transaction_pool(
-				config: $crate::TransactionPoolOptions,
-				client: $crate::Arc<$crate::FullClient<Self>>
-			) -> $crate::Result<$crate::TransactionPool<Self::FullTransactionPoolApi>, $crate::Error>
-			{
-				( $( $full_transaction_init )* ) (config, client)
-			}
-
-			fn build_light_transaction_pool(
-				config: $crate::TransactionPoolOptions,
-				client: $crate::Arc<$crate::LightClient<Self>>
-			) -> $crate::Result<$crate::TransactionPool<Self::LightTransactionPoolApi>, $crate::Error>
-			{
-				( $( $light_transaction_init )* ) (config, client)
-			}
-
-			fn build_network_protocol(config: &$crate::FactoryFullConfiguration<Self>)
-				-> $crate::Result<Self::NetworkProtocol, $crate::Error>
-			{
-				( $( $protocol_init )* ) (config)
-			}
-
-			fn build_select_chain(
-				config: &mut $crate::FactoryFullConfiguration<Self>,
-				client: Arc<$crate::FullClient<Self>>
-			) -> $crate::Result<Self::SelectChain, $crate::Error> {
-				( $( $select_chain_init )* ) (config, client)
-			}
-
-			fn build_full_import_queue(
-				config: &mut $crate::FactoryFullConfiguration<Self>,
-				client: $crate::Arc<$crate::FullClient<Self>>,
-				select_chain: Self::SelectChain,
-				transaction_pool: Option<Arc<$crate::TransactionPool<Self::FullTransactionPoolApi>>>,
-			) -> $crate::Result<Self::FullImportQueue, $crate::Error> {
-				( $( $full_import_queue_init )* ) (config, client, select_chain, transaction_pool)
-			}
-
-			fn build_light_import_queue(
-				config: &mut FactoryFullConfiguration<Self>,
-				client: Arc<$crate::LightClient<Self>>,
-			) -> Result<(Self::LightImportQueue, $crate::BoxFinalityProofRequestBuilder<$block>), $crate::Error> {
-				( $( $light_import_queue_init )* ) (config, client)
-			}
-
-			fn build_finality_proof_provider(
-				client: Arc<$crate::FullClient<Self>>
-			) -> Result<Option<Arc<$crate::FinalityProofProvider<Self::Block>>>, $crate::Error> {
-				( $( $finality_proof_provider_init )* ) (client)
-			}
-
-			fn new_light(
-				config: $crate::FactoryFullConfiguration<Self>
-			) -> $crate::Result<Self::LightService, $crate::Error>
-			{
-				( $( $light_service_init )* ) (config)
-			}
-
-			fn new_full(
-				config: $crate::FactoryFullConfiguration<Self>
-			) -> Result<Self::FullService, $crate::Error>
-			{
-				( $( $full_service_init )* ) (config).and_then(|service| {
-					($( $authority_setup )*)(service)
-				})
-			}
-		}
-	}
-}
-
-=======
->>>>>>> 7e504ff5
 #[cfg(test)]
 mod tests {
 	use super::*;
