[package]
name = "srml-session"
version = "2.0.0"
authors = ["Parity Technologies <admin@parity.io>"]
edition =  "2018"

[dependencies]
serde = { version = "1.0.100", optional = true }
safe-mix = { version = "1.0.0", default-features = false }
codec = { package = "parity-scale-codec", version = "1.0.0", default-features = false, features = ["derive"] }
rstd = { package = "sr-std", path = "../../core/sr-std", default-features = false }
sr-primitives = { path = "../../core/sr-primitives", default-features = false }
sr-staking-primitives = { path = "../../core/sr-staking-primitives", default-features = false }
support = { package = "srml-support", path = "../support", default-features = false }
system = { package = "srml-system", path = "../system", default-features = false }
timestamp = { package = "srml-timestamp", path = "../timestamp", default-features = false }
substrate-trie = { path = "../../core/trie", default-features = false, optional = true }
runtime-io ={ package = "sr-io", path = "../../core/sr-io", default-features = false }
<<<<<<< HEAD
impl-trait-for-tuples = "0.1.0"
=======
impl-trait-for-tuples = "0.1.1"
>>>>>>> e8d8b0bc

[dev-dependencies]
primitives = { package = "substrate-primitives",  path = "../../core/primitives" }
app-crypto = { package = "substrate-application-crypto",  path = "../../core/application-crypto" }
lazy_static = "1.4.0"

[features]
default = ["std", "historical"]
historical = ["substrate-trie"]
std = [
	"serde",
	"safe-mix/std",
	"codec/std",
	"rstd/std",
	"support/std",
	"sr-primitives/std",
	"sr-staking-primitives/std",
	"timestamp/std",
	"substrate-trie/std",
	"runtime-io/std",
]<|MERGE_RESOLUTION|>--- conflicted
+++ resolved
@@ -16,11 +16,7 @@
 timestamp = { package = "srml-timestamp", path = "../timestamp", default-features = false }
 substrate-trie = { path = "../../core/trie", default-features = false, optional = true }
 runtime-io ={ package = "sr-io", path = "../../core/sr-io", default-features = false }
-<<<<<<< HEAD
-impl-trait-for-tuples = "0.1.0"
-=======
 impl-trait-for-tuples = "0.1.1"
->>>>>>> e8d8b0bc
 
 [dev-dependencies]
 primitives = { package = "substrate-primitives",  path = "../../core/primitives" }
