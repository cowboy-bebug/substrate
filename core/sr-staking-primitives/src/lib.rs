--- conflicted
+++ resolved
@@ -15,12 +15,10 @@
 #![cfg_attr(not(feature = "std"), no_std)]
 #[warn(missing_docs)]
 
-use codec::{Encode, Decode};
-use rstd::vec::Vec;
-
 ///! A crate which contains primitives that are useful for implementation that uses staking
 ///! approaches in general. Definitions related to sessions, slashing, etc go here.
 
+use codec::{Encode, Decode};
 use rstd::vec::Vec;
 
 pub mod offence;
@@ -28,12 +26,9 @@
 /// Simple index type with which we can count sessions.
 pub type SessionIndex = u32;
 
-<<<<<<< HEAD
-/// A trait for fetching a validator id by the given index.
-pub trait ValidatorIdByIndex<ValidatorId> {
-	/// Return a validator identification by the given index in the current elected set of the era,
-	// or `None` if `validator_index` is out of range.
-	fn validator_id_by_index(validator_index: u32) -> Option<ValidatorId>;
+pub trait CurrentElectedSet<ValidatorId> {
+	/// Returns the validator ids for the currently elected validator set.
+	fn current_elected_set() -> Vec<ValidatorId>;
 }
 
 /// Proof of ownership of a specific key.
@@ -44,9 +39,4 @@
 	pub session: SessionIndex,
 	/// A list of trie nodes.
 	pub trie_nodes: Vec<Vec<u8>>,
-=======
-pub trait CurrentElectedSet<ValidatorId> {
-	/// Returns the validator ids for the currently elected validator set.
-	fn current_elected_set() -> Vec<ValidatorId>;
->>>>>>> eb1de193
 }