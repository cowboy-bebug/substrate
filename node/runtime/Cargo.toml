[package]
name = "node-runtime"
version = "2.0.0"
authors = ["Parity Technologies <admin@parity.io>"]
edition = "2018"
build = "build.rs"

[dependencies]
<<<<<<< HEAD
integer-sqrt = "0.1.2"
safe-mix = { version = "1.0.0", default-features = false }
codec = { package = "parity-scale-codec", version = "1.0.0", default-features = false, features = ["derive"] }
primitives = { package = "substrate-primitives",  path = "../../core/primitives", default-features = false }
=======
codec = { package = "parity-scale-codec", version = "1.0.0", default-features = false, features = ["derive"] }
integer-sqrt = { version = "0.1.2" }
rustc-hex = { version = "2.0", optional = true }
safe-mix = { version = "1.0", default-features = false }
serde = { version = "1.0", optional = true }

authority-discovery-primitives = { package = "substrate-authority-discovery-primitives", path = "../../core/authority-discovery/primitives", default-features = false }
babe-primitives = { package = "substrate-consensus-babe-primitives", path = "../../core/consensus/babe/primitives", default-features = false }
>>>>>>> 9ffe3b0f
client = { package = "substrate-client", path = "../../core/client", default-features = false }
node-primitives = { path = "../primitives", default-features = false }
offchain-primitives = { package = "substrate-offchain-primitives", path = "../../core/offchain/primitives", default-features = false }
primitives = { package = "substrate-primitives",  path = "../../core/primitives", default-features = false }
rstd = { package = "sr-std", path = "../../core/sr-std", default-features = false }
sr-primitives = { path = "../../core/sr-primitives", default-features = false }
sr-staking-primitives = { path = "../../core/sr-staking-primitives", default-features = false }
substrate-keyring = { path = "../../core/keyring", optional = true }
substrate-session = { path = "../../core/session", default-features = false }
version = { package = "sr-version", path = "../../core/sr-version", default-features = false }

authority-discovery = { package = "srml-authority-discovery", path = "../../srml/authority-discovery", default-features = false }
authorship = { package = "srml-authorship", path = "../../srml/authorship", default-features = false }
babe = { package = "srml-babe", path = "../../srml/babe", default-features = false }
balances = { package = "srml-balances", path = "../../srml/balances", default-features = false }
collective = { package = "srml-collective", path = "../../srml/collective", default-features = false }
contracts = { package = "srml-contracts", path = "../../srml/contracts", default-features = false }
democracy = { package = "srml-democracy", path = "../../srml/democracy", default-features = false }
elections = { package = "srml-elections", path = "../../srml/elections", default-features = false }
executive = { package = "srml-executive", path = "../../srml/executive", default-features = false }
finality-tracker = { package = "srml-finality-tracker", path = "../../srml/finality-tracker", default-features = false }
grandpa = { package = "srml-grandpa", path = "../../srml/grandpa", default-features = false }
im-online = { package = "srml-im-online", path = "../../srml/im-online", default-features = false }
indices = { package = "srml-indices", path = "../../srml/indices", default-features = false }
membership = { package = "srml-membership", path = "../../srml/membership", default-features = false }
offences = { package = "srml-offences", path = "../../srml/offences", default-features = false }
session = { package = "srml-session", path = "../../srml/session", default-features = false, features = ["historical"] }
staking = { package = "srml-staking", path = "../../srml/staking", default-features = false }
sudo = { package = "srml-sudo", path = "../../srml/sudo", default-features = false }
support = { package = "srml-support", path = "../../srml/support", default-features = false }
system = { package = "srml-system", path = "../../srml/system", default-features = false }
timestamp = { package = "srml-timestamp", path = "../../srml/timestamp", default-features = false }
treasury = { package = "srml-treasury", path = "../../srml/treasury", default-features = false }
<<<<<<< HEAD
sudo = { package = "srml-sudo", path = "../../srml/sudo", default-features = false }
im-online = { package = "srml-im-online", path = "../../srml/im-online", default-features = false }
authority-discovery = { package = "srml-authority-discovery", path = "../../srml/authority-discovery", default-features = false }
offences = { package = "srml-offences", path = "../../srml/offences", default-features = false }
node-primitives = { path = "../primitives", default-features = false }
rustc-hex = { version = "2.0.1", optional = true }
serde = { version = "1.0.99", optional = true }
substrate-keyring = { path = "../../core/keyring", optional = true }
substrate-session = { path = "../../core/session", default-features = false }
=======
>>>>>>> 9ffe3b0f

[build-dependencies]
wasm-builder-runner = { package = "substrate-wasm-builder-runner", version = "1.0.2", path = "../../core/utils/wasm-builder-runner" }

[features]
default = ["std"]
no_std = [
	"contracts/core",
]
std = [
	"authority-discovery-primitives/std",
	"authority-discovery/std",
	"authorship/std",
	"babe-primitives/std",
	"babe/std",
	"balances/std",
	"client/std",
	"codec/std",
	"collective/std",
	"contracts/std",
	"democracy/std",
	"elections/std",
	"executive/std",
	"finality-tracker/std",
	"grandpa/std",
	"im-online/std",
	"indices/std",
	"membership/std",
	"node-primitives/std",
	"offchain-primitives/std",
	"offences/std",
	"primitives/std",
	"rstd/std",
	"rustc-hex",
	"safe-mix/std",
	"serde",
	"session/std",
	"sr-primitives/std",
	"sr-staking-primitives/std",
	"staking/std",
	"substrate-keyring",
	"substrate-session/std",
	"sudo/std",
	"support/std",
	"system/std",
	"timestamp/std",
	"treasury/std",
	"version/std",
]<|MERGE_RESOLUTION|>--- conflicted
+++ resolved
@@ -6,21 +6,14 @@
 build = "build.rs"
 
 [dependencies]
-<<<<<<< HEAD
-integer-sqrt = "0.1.2"
-safe-mix = { version = "1.0.0", default-features = false }
-codec = { package = "parity-scale-codec", version = "1.0.0", default-features = false, features = ["derive"] }
-primitives = { package = "substrate-primitives",  path = "../../core/primitives", default-features = false }
-=======
 codec = { package = "parity-scale-codec", version = "1.0.0", default-features = false, features = ["derive"] }
 integer-sqrt = { version = "0.1.2" }
 rustc-hex = { version = "2.0", optional = true }
 safe-mix = { version = "1.0", default-features = false }
-serde = { version = "1.0", optional = true }
+serde = { version = "1.0.100", optional = true }
 
 authority-discovery-primitives = { package = "substrate-authority-discovery-primitives", path = "../../core/authority-discovery/primitives", default-features = false }
 babe-primitives = { package = "substrate-consensus-babe-primitives", path = "../../core/consensus/babe/primitives", default-features = false }
->>>>>>> 9ffe3b0f
 client = { package = "substrate-client", path = "../../core/client", default-features = false }
 node-primitives = { path = "../primitives", default-features = false }
 offchain-primitives = { package = "substrate-offchain-primitives", path = "../../core/offchain/primitives", default-features = false }
@@ -54,18 +47,6 @@
 system = { package = "srml-system", path = "../../srml/system", default-features = false }
 timestamp = { package = "srml-timestamp", path = "../../srml/timestamp", default-features = false }
 treasury = { package = "srml-treasury", path = "../../srml/treasury", default-features = false }
-<<<<<<< HEAD
-sudo = { package = "srml-sudo", path = "../../srml/sudo", default-features = false }
-im-online = { package = "srml-im-online", path = "../../srml/im-online", default-features = false }
-authority-discovery = { package = "srml-authority-discovery", path = "../../srml/authority-discovery", default-features = false }
-offences = { package = "srml-offences", path = "../../srml/offences", default-features = false }
-node-primitives = { path = "../primitives", default-features = false }
-rustc-hex = { version = "2.0.1", optional = true }
-serde = { version = "1.0.99", optional = true }
-substrate-keyring = { path = "../../core/keyring", optional = true }
-substrate-session = { path = "../../core/session", default-features = false }
-=======
->>>>>>> 9ffe3b0f
 
 [build-dependencies]
 wasm-builder-runner = { package = "substrate-wasm-builder-runner", version = "1.0.2", path = "../../core/utils/wasm-builder-runner" }
