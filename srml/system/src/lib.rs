--- conflicted
+++ resolved
@@ -411,13 +411,8 @@
 		config(code): Vec<u8>;
 
 		build(
-<<<<<<< HEAD
-			|storage: &mut sr_primitives::StorageOverlay,
-			_: &mut sr_primitives::ChildrenStorageOverlay,
+			|storage: &mut (sr_primitives::StorageOverlay, sr_primitives::ChildrenStorageOverlay),
 			_: &mut sr_primitives::StorageOverlay,
-=======
-			|storage: &mut (sr_primitives::StorageOverlay, sr_primitives::ChildrenStorageOverlay),
->>>>>>> e0f5dd9f
 			config: &GenesisConfig|
 		{
 			use codec::Encode;
